--- conflicted
+++ resolved
@@ -1014,7 +1014,7 @@
             # so the control panel shows the 10-minute expiry timer for the invoker.
             await _reset_session_timeout(session_id)
 
-<<<<<<< HEAD
+
             # build final control content and edit control message (only if changed)
             final_ctrl = build_control_panel_message(session)
             try:
@@ -1027,36 +1027,7 @@
             # present the finalize message to the invoker (third message) with FinalizeView
             finalize_text = f"✍️ {session['invoker'].mention}\n\nClick an action below to finish or undo the last assignment."
             finalize_view = FinalizeView(session_id)
-
-=======
-            # build final control content and edit control message (show final summary)
-            final_ctrl = build_final_summary_message(session, timed_out=False)
-            try:
-                if control_msg and final_ctrl != session.get("last_control_content"):
-                    await control_msg.edit(content=final_ctrl)
-                    session["last_control_content"] = final_ctrl
-            except Exception:
-                pass
-
-            # show the 'Last Assigned Loot Items' in the left loot list so the
-            # invoker can see what was most recently assigned before finishing.
-            try:
-                last_assigned = build_last_assigned_message(session)
-                if loot_msg and last_assigned != session.get("last_loot_content"):
-                    await loot_msg.edit(content=last_assigned)
-                    session["last_loot_content"] = last_assigned
-            except Exception:
-                pass
-
-            # mark that finalize UI is shown so timeout handling knows how to
-            # collapse the last-assigned view into the merged final state.
-            session["finalize_shown"] = True
-
-            # present the finalize message to the invoker (third message) with FinalizeView
-            finalize_text = f"✍️ {session['invoker'].mention}\n\nClick an action below to finish or undo the last assignment."
-            finalize_view = FinalizeView(session_id)
-
->>>>>>> ecb09fb9
+            
             # delete any existing item message (we'll replace it with finalize)
             if existing_item_msg:
                 try:
